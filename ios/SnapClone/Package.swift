--- conflicted
+++ resolved
@@ -5,8 +5,14 @@
 
 let package = Package(
     name: "SnapCloneDemo",
+    dependencies: [
+        .package(url: "https://github.com/firebase/firebase-ios-sdk", from: "12.1.0"),
+        .package(url: "https://github.com/google/GoogleSignIn-iOS", from: "7.0.0"),
+        .package(url: "https://github.com/onevcat/Kingfisher", from: "7.0.0"),
+        .package(url: "https://github.com/pointfreeco/swiftui-navigation", from: "1.0.0"),
+        .package(url: "https://github.com/pointfreeco/combine-schedulers", from: "1.0.0")
+    ],
     targets: [
-<<<<<<< HEAD
         .target(
             name: "SnapClone",
             dependencies: [
@@ -17,6 +23,7 @@
                 .product(name: "FirebaseMessaging", package: "firebase-ios-sdk"),
                 .product(name: "FirebaseAnalytics", package: "firebase-ios-sdk"),
                 .product(name: "FirebaseCrashlytics", package: "firebase-ios-sdk"),
+                .product(name: "GoogleSignIn", package: "GoogleSignIn-iOS"),
                 .product(name: "Kingfisher", package: "Kingfisher"),
                 .product(name: "SwiftUINavigation", package: "swiftui-navigation"),
                 .product(name: "CombineSchedulers", package: "combine-schedulers")
@@ -31,11 +38,5 @@
             ],
             path: "SnapCloneTests"
         )
-=======
-        // Targets are the basic building blocks of a package, defining a module or a test suite.
-        // Targets can depend on other targets in this package and products from dependencies.
-        .executableTarget(
-            name: "SnapCloneDemo"),
->>>>>>> 7bf28825
     ]
 )